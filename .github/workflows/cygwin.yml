--- conflicted
+++ resolved
@@ -17,11 +17,7 @@
             install-dir: 'C:\tools\cygwin'
             packages: >-
               python39-devel python39-pip python-pip-wheel python-setuptools-wheel
-<<<<<<< HEAD
-              gcc-fortran git dash python39-numpy automake make python39
-=======
               liblapack-devel liblapack0 gcc-fortran git dash python39-numpy automake make
->>>>>>> 7f3de2ac
 
         - name: pip cache
           uses: actions/cache@v4
